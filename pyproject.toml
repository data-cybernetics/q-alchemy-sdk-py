--- conflicted
+++ resolved
@@ -7,19 +7,14 @@
 packages = [{include = "q_alchemy"}]
 
 [tool.poetry.dependencies]
-python = ">=3.9,<3.11"  # mthree (a dependency quantum_linear_solvers) has no binaries for 3.11 an above!
+python = ">=3.9,<4"  # mthree (a dependency quantum_linear_solvers)
 numpy = "*"
 pyarrow = "*"
 requests = "*"
 pydantic = "<2"  # We want to use only pydantic 1 (breaking changes since 2.0)
 python-dateutil = "*"
 retry = "*"
-<<<<<<< HEAD
 qclib = { git = "https://github.com/carstenblank/qclib.git", branch = "bugfix/make_sure_ndarray" }
-=======
-qiskit_aer = "*"
-qclib = { git = "https://github.com/carstenblank/qclib.git", branch = "bugfix/raise_exceptions" }
->>>>>>> 00867aff
 
 [tool.poetry.dev-dependencies]
 pytest = "*"
